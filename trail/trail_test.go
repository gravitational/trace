--- conflicted
+++ resolved
@@ -27,11 +27,7 @@
 	"google.golang.org/grpc"
 	"google.golang.org/grpc/codes"
 	"google.golang.org/grpc/metadata"
-<<<<<<< HEAD
-=======
 	"google.golang.org/grpc/status"
-	. "gopkg.in/check.v1"
->>>>>>> 2897205b
 )
 
 func TestTrail(t *testing.T) {
@@ -88,13 +84,9 @@
 		grpcError := ToGRPC(tc.Error)
 		s.Equal(tc.Error.Error(), grpc.ErrorDesc(grpcError), "test case #v", i+1)
 		out := FromGRPC(grpcError)
-<<<<<<< HEAD
 		s.True(tc.Predicate(out), "test case #v", i+1)
-=======
-		c.Assert(tc.Predicate(out), Equals, true, comment)
-		c.Assert(line(trace.DebugReport(out)), Matches, ".*trail_test.go.*")
-		c.Assert(line(trace.DebugReport(out)), Not(Matches), ".*trail.go.*")
->>>>>>> 2897205b
+    s.Regexp(".*trail_test.go.*", line(trace.DebugReport(out)))
+    s.NotRegexp(".*trail.go.*", line(trace.DebugReport(out)))
 	}
 }
 
